[tool.ruff]
unsafe-fixes = true
line-length = 90
indent-width = 4
target-version = "py312"
exclude = ["backup_pb2_grpc.py", "backup_pb2.pyi"]
extend-exclude = ["tests"]
cache-dir = "/tmp/ruff-cache/"

[tool.ruff.lint]
# "E265", "E261", "E262", in preview
select = ["ALL"]
ignore = [
    # typing kwargs/self/cls
    "ANN003", "ANN101", "ANN102",
    # catch Exception, docstr, lint/format conflicts
    "BLE001", "D1", "D203", "D212", "D213",
    # literal str in exc, f-str in exc, todo without issue, exc name
    "EM101", "EM102", "FIX002", "N818",
    # args count, sum([]), todo author/link
    "PLR0913", "RUF017", "TD002", "TD003",
    # todo colon/text, exc msg, any in kw/args 
    "TD004", "TD005", "TRY003", "ANN401",
    # ternary op, setattr with const
    "SIM108", "B010"
]


[tool.ruff.lint.extend-per-file-ignores]
# assert
"tracker/tests/*" = ["S101"]
# access to the private members, commented code,
"tracker/protos/*" = ["SLF001", "ERA001"]
"tracker/models/models.py" = ["N802", "ANN002"]
# return type for routes
"tracker/*/routes.py" = ["ANN201"]
"tracker/main.py" = ["ANN201"]
# == True for sql
"tracker/*/db.py" = ["E711", "E712"]
"tracker/reading_log/statistics.py" = ["E711", "E712"]
"tracker/*/schemas.py" = ["S101"]


[tool.ruff.format]
quote-style = "double"
indent-style = "space"
skip-magic-trailing-comma = false
line-ending = "auto"
docstring-code-format = true

[tool.ruff.lint.flake8-bugbear]
extend-immutable-calls = [
    "fastapi.Depends",
    "fastapi.Query",
    "fastapi.Form",
    "fastapi.Body",
]

[tool.ruff.lint.flake8-tidy-imports]
ban-relative-imports = "all"

[tool.ruff.lint.pep8-naming]
classmethod-decorators = [
    "pydantic.validator",
    "pydantic.field_validator",
]

[tool.ruff.lint.isort]
combine-as-imports = true
force-wrap-aliases = true
lines-after-imports = 2

[tool.ruff.lint.flake8-annotations]
suppress-none-returning = true

[tool.mypy]
python_version = 3.12
ignore_missing_imports = true

[[tool.mypy.overrides]]
module = "*.schemas.*"
ignore_errors = true

[tool.poetry]
name = "readingtracker"
version = "2.19.7"
description = "Reading queue, logging the reading, keep some notes"
authors = ["kunansy <k@kunansy.ru>"]
license = "MIT"

[tool.poetry.dependencies]
python = "^3.12"
SQLAlchemy = "~2.0.0"
pydantic = "~2.6.0"
environs = "~11.0.0"
asyncpg = "~0.29.0"
fastapi = "~0.110.0"
uvicorn = "~0.28.0"
Jinja2 = "~3.1.1"
uvloop = "~0.19.0"
python-multipart = "~0.0.6"
matplotlib = "~3.8.0"
orjson = "~3.9.1"
gunicorn = "~21.2.0"
aiomysql = "~0.2.0"
networkx = "~3.2.1"
pyvis = "~0.3.2"
speechrecognition = "~3.10.0"
pyaudio = "~0.2.13"
pydub = "~0.25.1"
uuid6 = "~2024.01.12"
grpcio = "~1.62.0"
grpcio-tools = "~1.62.0"
<<<<<<< HEAD
types-protobuf = "^4.23.0.1"
=======
fastapi-cache2 = {extras = ["redis"], version = "^0.2.1"}
>>>>>>> 543290fe
starlette-exporter = "~0.21.0"
beautifulsoup4 = "~4.12.2"
lxml = "~5.1.0"
aiokafka = "~0.10.0"
redis = {version = "~5.0.2", extras = ["hiredis"]}
aiohttp = "~3.9.3"

[tool.poetry.group.dev.dependencies]
mypy = "~1.9.0"
bumpversion = "~0.6.0"
greenlet = "~3.0.1"
ruff = "~0.3.0"
pytest = "~8.1.1"
pytest-asyncio = "~0.23.2"
coverage = "~7.4.0"
pytest-xdist = "~3.5.0"
types-redis = "^4.6.0.11"
types-protobuf = "^4.23.0.1"
types-orjson = "~3.6.2"

[build-system]
requires = ["poetry-core>=1.0.0"]
build-backend = "poetry.core.masonry.api"<|MERGE_RESOLUTION|>--- conflicted
+++ resolved
@@ -19,7 +19,7 @@
     "EM101", "EM102", "FIX002", "N818",
     # args count, sum([]), todo author/link
     "PLR0913", "RUF017", "TD002", "TD003",
-    # todo colon/text, exc msg, any in kw/args 
+    # todo colon/text, exc msg, any in kw/args
     "TD004", "TD005", "TRY003", "ANN401",
     # ternary op, setattr with const
     "SIM108", "B010"
@@ -101,6 +101,7 @@
 python-multipart = "~0.0.6"
 matplotlib = "~3.8.0"
 orjson = "~3.9.1"
+types-orjson = "~3.6.2"
 gunicorn = "~21.2.0"
 aiomysql = "~0.2.0"
 networkx = "~3.2.1"
@@ -111,11 +112,6 @@
 uuid6 = "~2024.01.12"
 grpcio = "~1.62.0"
 grpcio-tools = "~1.62.0"
-<<<<<<< HEAD
-types-protobuf = "^4.23.0.1"
-=======
-fastapi-cache2 = {extras = ["redis"], version = "^0.2.1"}
->>>>>>> 543290fe
 starlette-exporter = "~0.21.0"
 beautifulsoup4 = "~4.12.2"
 lxml = "~5.1.0"
