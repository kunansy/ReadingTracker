async function openNote(note_id, target_ = "_blank") {
    await window.open('/notes/note?note_id=' + note_id, target=target_);
}

async function addTag(tag, newLine = false) {
    let tags = document.getElementById('note-tags');

    if (tags.value.length === 0) {
        tags.value += tag;
    } else {
        tags.value += " " + tag;
    }

    // WTF: the f*cking shadow DOM
    tags.textContent = tags.value;
}

const recordAudio = async () => {
    const stream = await navigator.mediaDevices.getUserMedia({ audio: true });
    const mediaRecorder = new MediaRecorder(stream);
    const loader = document.getElementById("loader");
    let audioChunks = [];

    mediaRecorder.addEventListener("dataavailable", event => {
        audioChunks.push(event.data);
    });

    document.getElementById("start").addEventListener("click", () => {
        console.log("Listening started");
        audioChunks = [];
        mediaRecorder.start();
    });
    document.getElementById("stop").addEventListener("click", async () => {
        console.log("Listening stopped");
        const audio = await stop();
        console.log("Result audio ", audio.audioBlob.size);
        let fd = new FormData();
        fd.append("data", audio.audioBlob, "tmp.wav");

        document.body.classList.add("loader-background");
        loader.classList.add("loader");

        fetch(
            '/notes/transcript',
            {
                method: 'POST',
                body: fd,
                headers: {'Content-Type': 'multipart/form-data'}
            }
        ).then(async (resp) => {
            let json = await resp.json();
            let noteContent = document.getElementById('input-content');
            let newContent = '';

            if (noteContent.value.length === 0) {
                newContent = json['transcript'];
            } else {
                newContent = noteContent.value + ' ' + json['transcript'];
            }

            noteContent.textContent = newContent;
            noteContent.value = newContent;
        }).catch((error) => {
            console.log(`Server error: ${error}`);
        }).finally(() => {
            audioChunks = [];
            loader.classList.remove("loader");
            document.body.classList.remove("loader-background");
        });
    })

    const stop = () =>
        new Promise(resolve => {
            mediaRecorder.addEventListener("stop", () => {
                const audioBlob = new Blob(audioChunks, { type: "audio/mpeg" });
                resolve({ audioBlob });
            });

            mediaRecorder.stop();
        });
    return mediaRecorder;
};

let isStarted = false;

if (document.getElementById("start")) {
    document.getElementById('start').addEventListener("click", async () => {
        if (isStarted) {
            return;
        }

        isStarted = true;
        const recorder = await recordAudio();
        console.log("Listening started");
        recorder.start();
    });
}

const getTags = async (material_id) => {
    let resp = await fetch(`/notes/tags?material_id=${material_id}`, {
        method: 'GET',
        headers: {'Content-type': 'application/json'},
    });

    return await resp.json();
};

if (document.getElementById("input_material_id")) {
    document.getElementById('input_material_id').addEventListener("input", async (e) => {
        const materialId = e.target.value;
        if (!(materialId && isUuid(materialId))) {
            return;
        }

        const ul = document.getElementById("tags-list");
        ul.innerHTML = "";

        let materialTags = await getTags(materialId);
        materialTags = materialTags['tags'];

        for (let tag of materialTags) {
            const li = document.createElement("li");
            li.setAttribute("value", tag);
            tag = `#${tag}`;
            li.onclick = () => {addTag(tag)};
            li.textContent = tag;

            ul.append(li);
        }
    });
<<<<<<< HEAD
=======
}

const links = document.querySelectorAll("p.link-ref");
if (links) {
    links.forEach((link) => {
        link.addEventListener("mouseenter", async (e) => {
            const link_id = e.target.textContent.replace("[[", "").replace("]]", "");

            const cache = localStorage.getItem(`link-ref-${link_id}`);
            if (cache) {
                link.title = cache;
            } else {
                const note = await getNote(link_id);
                const content = note["content"];

                localStorage.setItem(`link-ref-${link_id}`, content);
                link.title = content;
            }
        })
    })
}

const sleep = async (seconds) => {
    return new Promise(resolve => setTimeout(resolve, seconds));
};

const contentInput = document.getElementById("input-content");
if (contentInput) {
    contentInput.addEventListener("keyup", async (e) => {
        await sleep(2);
        const text = e.target.value;

        const resp = await fetch(
            `https://speller.yandex.net/services/spellservice.json/checkText?text=${text.replaceAll(" ", "+")}`,
            {
                method: "GET",
                headers: {'Content-type': 'application/json'},
            }
        );

        const errata = await resp.json();

        if (errata.length === 0) {
            document.getElementById("input-content-errata").innerHTML = '';
        }
        else {
            const alert = document.getElementById("input-content-errata");
            const image = document.createElement("img");

            image.id = "input-content-errata-img";
            image.src = "/static/errata-alert.png";

            alert.title = "";

            if (!alert.children.namedItem("input-content-errata-img")) {
                alert.appendChild(image);
            }

            let isFirst = true;
            for (let erratum of errata) {
                if (!isFirst) {
                    alert.title += '\n';
                }
                isFirst = false;
                alert.title += `${erratum["word"]} – ${erratum["s"].join(", ")}`
            }
        }
    })
}


const getPage = (location) => {
    const urlParams = new URLSearchParams(location);
    const page = urlParams.get('page');

    return parseInt(page);
};

const pagination = document.querySelectorAll("div.pagination-item");
if (pagination) {
    pagination.forEach((item) => {
        item.addEventListener("click", (e) => {
            let page = item.textContent.trim();
            let location = window.location.search;
            let currentPage = getPage(location);

            let toPage = 1;
            if (parseInt(page))
                toPage = page;
            else if (page.includes("»"))
                toPage = !isNaN(currentPage) ? currentPage + 1 : toPage + 1;
            else if (page.includes("«"))
                toPage = currentPage > 1 ? currentPage - 1 : 1;

            if (!location.includes("?"))
                location += "?"
            else if (!location.includes("page") && !location.endsWith("&"))
                location += "&"

            if (!location.includes("page"))
                location += `page=${toPage}`;
            else
                location = location.replace(/page=\d+/ig, `page=${toPage}`);

            window.open(location, "_self");
        })
    })
>>>>>>> f4df25cb
}<|MERGE_RESOLUTION|>--- conflicted
+++ resolved
@@ -128,8 +128,6 @@
             ul.append(li);
         }
     });
-<<<<<<< HEAD
-=======
 }
 
 const links = document.querySelectorAll("p.link-ref");
@@ -237,5 +235,4 @@
             window.open(location, "_self");
         })
     })
->>>>>>> f4df25cb
 }