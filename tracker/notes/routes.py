import asyncio
from collections.abc import Iterable, Sequence
from typing import Any, cast
from uuid import UUID

from fastapi import APIRouter, Body, Depends, HTTPException, Request
from fastapi.responses import HTMLResponse, RedirectResponse
from fastapi.templating import Jinja2Templates
from pydantic import NonNegativeInt

from tracker.common import kafka, manticoresearch, settings
from tracker.common.logger import logger
from tracker.materials import db as materials_db
from tracker.models import enums
from tracker.notes import (
    cached,
    db,
    schemas,
    speech_recognizer as recognizer,
)


router = APIRouter(
    prefix="/notes",
    tags=["notes"],
)
templates = Jinja2Templates(directory="templates")


def _filter_notes(*, notes: list[db.Note], ids: Iterable[UUID]) -> list[db.Note]:
    notes_ = {note.note_id: note for note in notes}
    # order of search results saved, because ids sorted by weight
    return [notes_[note_id] for note_id in ids if note_id in notes_]


def _find_tags_intersection(notes: list[db.Note], tags: set[str]) -> set[UUID]:
    return {
        note.note_id
        for note in notes
        # requested tags should be a subset of note tags
        if note.tags and note.tags >= tags
    }


def _highlight_snippets(
    notes: list[db.Note],
    search_results: dict[UUID, manticoresearch.SearchResult],
) -> None:
    for note in notes:
        result = search_results[note.note_id]
        note.highlight(result.replace_substring, result.snippet)


async def get_note_links(note: db.Note) -> dict[str, Any]:
    async with asyncio.TaskGroup() as tg:
        get_links_from_task = tg.create_task(db.get_links_from(note_id=note.note_id))
        if note.link_id:
            get_link_to_task = tg.create_task(cached.get_note(note.link_id))
        else:
            get_link_to_task = tg.create_task(asyncio.sleep(1 / 1000, result=None))

    return {"from": get_links_from_task.result(), "to": get_link_to_task.result()}


def _limit_notes[T](notes: Sequence[T], *, page: int, page_size: int) -> Sequence[T]:  # type: ignore[valid-type, name-defined]
    if page < 1:
        page = 1
    if page_size < 0:
        page_size = 0
    return notes[(page - 1) * page_size : page * page_size]


@router.get("/", response_class=HTMLResponse)
async def get_notes(
    request: Request,
    page: NonNegativeInt = 1,
    page_size: NonNegativeInt = 10,
    search: schemas.SearchParams = Depends(),
):
    material_id = search.material_id
    async with asyncio.TaskGroup() as tg:
        get_notes_task = tg.create_task(db.get_notes(material_id=material_id))
        get_titles_task = tg.create_task(db.get_material_with_notes_titles())
        get_material_types_task = tg.create_task(db.get_material_types())
        get_tags_task = tg.create_task(db.get_sorted_tags(material_id=material_id))
        get_material_notes_task = tg.create_task(db.get_all_notes_count())

    notes = get_notes_task.result()

    if requested_tags := search.requested_tags():
        found_note_ids = _find_tags_intersection(notes, requested_tags)
        notes = _filter_notes(notes=notes, ids=found_note_ids)
    if query := search.query:
        search_results = await manticoresearch.search(query)
        notes = _filter_notes(notes=notes, ids=search_results.keys())
        _highlight_snippets(notes, search_results)

    chapters = db.get_distinct_chapters(notes)

    context: dict[str, Any] = {
        "request": request,
        "notes": _limit_notes(notes, page=page, page_size=page_size),
        "titles": get_titles_task.result(),
        "material_types": get_material_types_task.result(),
        "material_notes": get_material_notes_task.result(),
        "chapters": chapters,
        "query": query,
        "DATE_FORMAT": settings.DATE_FORMAT,
        "tags": get_tags_task.result(),
        "tags_query": search.tags_query,
        "current_page": page,
        "page_size": page_size,
    }
    if material_id:
        context["material_id"] = material_id

    return templates.TemplateResponse("notes/notes.html", context)


@router.get("/note", response_class=HTMLResponse)
async def get_note(request: Request, note_id: UUID):
    if not (note := await cached.get_note(note_id)):
        raise HTTPException(status_code=404, detail=f"Note id={note_id} not found")

    async with asyncio.TaskGroup() as tg:
        get_material_task = tg.create_task(
            materials_db.get_material(material_id=note.material_id),
        )
        get_note_links_task = tg.create_task(get_note_links(note))

    context = note.model_dump() | {
        "request": request,
        "note_links": get_note_links_task.result(),
        "added_at": note.added_at.strftime(settings.DATETIME_FORMAT),
        "content": note.content_html,
        "note_tags": note.tags_html,
        "link_id": note.link_html,
    }
    if material := get_material_task.result():
        context |= {
            "material_title": material.title,
            "material_authors": material.authors,
            "material_type": material.material_type,
            "material_pages": material.pages,
            "material_is_outlined": material.is_outlined,
        }

    return templates.TemplateResponse("notes/note.html", context)


@router.get("/note-json", response_model=schemas.GetNoteJsonResponse)
async def get_note_json(note_id: UUID):
    if note := await cached.get_note_json(note_id):
        return note

    raise HTTPException(status_code=404, detail=f"Note id={note_id} not found")


@router.get("/add-view", response_class=HTMLResponse)
async def add_note_view(request: Request, material_id: str | None = None):
    material_id = material_id or request.cookies.get("material_id", "")

    async with asyncio.TaskGroup() as tg:
        get_titles_task = tg.create_task(db.get_material_titles())
        get_tags_task = tg.create_task(db.get_sorted_tags(material_id=material_id))

    context = {
        "request": request,
        "material_id": material_id,
        "material_type": request.cookies.get(
            "material_type",
            enums.MaterialTypesEnum.book.name,
        ),
        "content": request.cookies.get("content", ""),
        "page": request.cookies.get("page", ""),
        "chapter": request.cookies.get("chapter", ""),
        "note_id": request.cookies.get("note_id", ""),
        "titles": get_titles_task.result(),
        "tags": get_tags_task.result(),
    }
    return templates.TemplateResponse("notes/add_note.html", context)


@router.post("/add", response_class=RedirectResponse)
async def add_note(note: schemas.Note = Depends()):
    redirect_url = router.url_path_for(add_note_view.__name__)
    response = RedirectResponse(redirect_url, status_code=302)

    for key, value in note.model_dump(
        exclude={"content", "tags", "link_id", "title"},
        exclude_none=True,
    ).items():
        response.set_cookie(key, value, expires=3600)

    note_id = await db.add_note(
        material_id=note.material_id,
        link_id=note.link_id,
        title=note.title,
        content=note.content,
        chapter=note.chapter,
        page=note.page,
        tags=note.tags,
    )

    response.set_cookie("note_id", note_id, expires=5)
    if (material_id := note.material_id) and (
        material_type := await db.get_material_type(material_id=material_id)
    ):
        response.set_cookie("material_type", material_type, expires=5)

    return response


@router.get("/update-view", response_class=HTMLResponse)
async def update_note_view(note_id: UUID, request: Request, success: bool | None = None):
    context: dict[str, Any] = {
        "request": request,
    }

    if not (note := await cached.get_note(note_id)):
        context["what"] = f"Note id='{note_id}' not found"
        return templates.TemplateResponse("errors/404.html", context)
    material_id = note.get_material_id()

    async with asyncio.TaskGroup() as tg:
        material_type = tg.create_task(db.get_material_type(material_id=material_id))
        get_tags_task = tg.create_task(db.get_sorted_tags(material_id=material_id))
        get_possible_links_task = tg.create_task(db.get_possible_links(note=note))
        get_titles_task = tg.create_task(db.get_material_titles())

    context |= {
        "material_id": material_id,
        "material_type": material_type.result() or enums.MaterialTypesEnum.book.name,
        "note_id": note.note_id,
        "title": note.title or "",
        "content": schemas.demark_note(note.content),
        "link_id": note.link_id,
        "note_tags": note.tags_str,
        "chapter": note.chapter,
        "page": note.page,
        "success": success,
        "tags": get_tags_task.result(),
        "titles": get_titles_task.result(),
    }
    if not note.link_id:
        context["possible_links"] = get_possible_links_task.result()

    return templates.TemplateResponse("notes/update_note.html", context)


@router.post("/update", response_class=RedirectResponse)
async def update_note(note: schemas.UpdateNote = Depends()):
    success = True

    try:
        await db.update_note(
            note_id=note.note_id,
            material_id=note.get_material_id(),
            link_id=note.link_id,
            title=note.title,
            content=note.content,
            chapter=note.chapter,
            page=note.page,
            tags=note.tags,
        )

    except Exception as e:
        logger.error("Error updating note: %s", repr(e))
        success = False

    redirect_path = router.url_path_for(update_note_view.__name__)
    redirect_url = f"{redirect_path}?note_id={note.note_id}&{success=}"

    return RedirectResponse(redirect_url, status_code=302)


@router.get("/is-deleted", response_model=schemas.IsNoteDeletedResponse)
async def is_note_deleted(note_id: UUID):
    result = await cached.is_deleted(note_id)

    return {"is_deleted": result, "note_id": note_id}


@router.delete("/delete", status_code=201)
async def delete_note(note_id: UUID = Body(embed=True)):
    await db.delete_note(note_id=note_id)


@router.post("/restore", status_code=201)
async def restore_note(note_id: UUID = Body(embed=True)):
    await db.restore_note(note_id=note_id)


@router.get("/links", response_class=HTMLResponse)
async def get_note_graph(note_id: UUID):
    notes = {note.note_id: note for note in await db.get_notes()}
    graph = db.link_notes(note_id=note_id, notes=notes)
    return db.create_graphic(graph)


@router.post("/transcript", response_model=schemas.TranscriptTextResponse)
async def transcript_speech(data: bytes = Body()):
    file = recognizer.get_file_content(data)
    path = recognizer.dump(file)
    recognizer.fix_file_format(path)

    logger.info("Start reading file")
    audio = recognizer.read_file(path)
    recognizer.remove(path)

    logger.info("File read, start recognition")
    if not (result := recognizer.recognize(audio)):
        raise HTTPException(status_code=400, detail="Could not recognize speech")

    logger.debug("Result got: %s", result)
    best = recognizer.get_best_result(result)

    logger.info("Transcript got: %s", best)

    return best


@router.get("/graph", response_class=HTMLResponse)
async def get_graph(request: Request, material_id: UUID | str | None = None):
    async with asyncio.TaskGroup() as tg:
        get_notes_task = tg.create_task(db.get_notes())
        get_titles_task = tg.create_task(db.get_material_titles())
        if material_id:
            get_material_notes_task = tg.create_task(
                db.get_notes(material_id=material_id),
            )
        else:
            get_material_notes_task = tg.create_task(
                asyncio.sleep(1 / 100_000, result=[]),
            )

    notes = get_notes_task.result()

    if material_id:
        notes_dict = {note.note_id: note for note in notes}
        material_notes = {note.note_id for note in get_material_notes_task.result()}
        # material_id might be an empty string only, if it's str
        graph = db.create_material_graph(
            material_id=UUID(cast(str, material_id)),
            material_notes=material_notes,
            notes=notes_dict,
        )
    else:
        graph = db.link_all_notes(notes)

    context = {
        "request": request,
        "graph": db.create_graphic(graph, height="80vh"),
        "titles": get_titles_task.result(),
        "material_id": material_id,
    }
    return templates.TemplateResponse("notes/graph.html", context)


@router.get("/tags")
async def get_tags(material_id: UUID):
    tags = await db.get_sorted_tags(material_id=material_id)

    return {"tags": tags}


<<<<<<< HEAD
@router.get("/autocompletion", response_model=schemas.AutocompletionResponse)
async def autocompletion(query: str, limit: int = 10):
    autocompletions = await manticoresearch.autocompletion(query=query, limit=limit)

    return {"autocompletions": autocompletions}
=======
@router.post("/repeat-queue/insert")
async def insert_to_repeat_queue(note_id: UUID):
    if await cached.get_note(note_id):
        await kafka.repeat_note(note_id)
    else:
        raise HTTPException(status_code=404, detail="Not found")
>>>>>>> f4df25cb
<|MERGE_RESOLUTION|>--- conflicted
+++ resolved
@@ -364,17 +364,16 @@
     return {"tags": tags}
 
 
-<<<<<<< HEAD
-@router.get("/autocompletion", response_model=schemas.AutocompletionResponse)
-async def autocompletion(query: str, limit: int = 10):
-    autocompletions = await manticoresearch.autocompletion(query=query, limit=limit)
-
-    return {"autocompletions": autocompletions}
-=======
 @router.post("/repeat-queue/insert")
 async def insert_to_repeat_queue(note_id: UUID):
     if await cached.get_note(note_id):
         await kafka.repeat_note(note_id)
     else:
         raise HTTPException(status_code=404, detail="Not found")
->>>>>>> f4df25cb
+
+
+@router.get("/autocompletion", response_model=schemas.AutocompletionResponse)
+async def autocompletion(query: str, limit: int = 10):
+    autocompletions = await manticoresearch.autocompletion(query=query, limit=limit)
+
+    return {"autocompletions": autocompletions}